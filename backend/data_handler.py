--- conflicted
+++ resolved
@@ -21,7 +21,7 @@
     'transactions_data.parquet' is being read and the number of rows is specified, a global threshold for grouping
     minor merchant groups is dynamically calculated.
 
-<<<<<<< HEAD
+
     Parameters:
     file_name: str
         The name of the Parquet file to read. Must exist in the DATA_DIRECTORY.
@@ -30,13 +30,8 @@
         are loaded. If specified, only the first num_rows will be loaded.
     sort_alphabetically: bool, optional
         If True, sort the column names alphabetically. Default is False.
-=======
-    Args:
-        file_name (str): Name of the Parquet file to be read. The file should exist in the pre-defined data directory.
-        num_rows (int, optional): Number of rows to read from the Parquet file. If not specified or if the value is
-            greater than or equal to the total number of rows, the entire file is read.
-        sort_alphabetically (bool, optional): If True, the DataFrame's columns are sorted alphabetically. Defaults to False.
->>>>>>> 2309b26b
+
+
 
     Returns:
         pd.DataFrame: A DataFrame object containing the contents of the Parquet file.
