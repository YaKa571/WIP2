--- conflicted
+++ resolved
@@ -17,7 +17,7 @@
     Reads a parquet file and returns its content as a pandas DataFrame. The function provides
     an option to sort the DataFrame's columns alphabetically.
 
-<<<<<<< HEAD
+
     This function enables efficient reading of Parquet files by leveraging multi-threading,
     memory mapping, and optimized settings. It optionally sorts the DataFrame's columns 
     alphabetically and sets the threshold for minor merchant groupings when specific criteria are met.
@@ -28,17 +28,7 @@
         sort_alphabetically: A flag to indicate whether the DataFrame's columns should
             be sorted alphabetically.
         num_rows: The maximum number of rows to read from the file. If None, all rows are read.
-=======
-    If the specified file does not exist in the cache directory, a FileNotFoundError
-    will be raised. Additionally, this function uses optimized settings for parquet
-    file reading, including multi-threading and memory mapping.
-
-    Args:
-        file_name: The name of the parquet file to be read. It is assumed the file
-            resides in the CACHE_DIRECTORY.
-        sort_alphabetically: If True, the columns of the resulting DataFrame will be
-            sorted alphabetically. Defaults to False.
->>>>>>> 77bb4f66
+
 
     Returns:
         A pandas DataFrame containing the content of the parquet file. If
