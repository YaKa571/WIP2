--- conflicted
+++ resolved
@@ -10,16 +10,11 @@
 from frontend.component_ids import IDs
 from frontend.styles import STYLES, Style
 
-<<<<<<< HEAD
+
 data_frame_users = data_manager.read_csv_data("users_data.csv", sort_alphabetically=False)
 data_frame_transactions = data_manager.read_csv_data("transactions_data.csv", sort_alphabetically=False)
 data_frame_cards = data_manager.read_csv_data("cards_data.csv", sort_alphabetically=False)
-=======
-data_frame_users = data_manager.read_csv_data("users_data.csv", sort_alphabetically=True)
-data_frame_cards = data_manager.read_csv_data("cards_data.csv", sort_alphabetically=True)
-# pip install pyarrow
-data_frame_transactions = data_handler.optimize_data("transactions_data.csv")
->>>>>>> dfcb03a0
+
 
 
 # JSON files, normalized to fit format
@@ -50,17 +45,12 @@
                         ),
 
                         # To have a look at a certain data table, add it here and set visible=True
-<<<<<<< HEAD
+
                         comp_factory.create_data_table(IDs.TABLE_USERS, data_frame_users, visible=False),
                         comp_factory.create_data_table(IDs.TABLE_TRANSACTIONS, data_frame_transactions, visible=False),
                         comp_factory.create_data_table(IDs.TABLE_CARDS, data_frame_cards, visible=False),
                         # comp_factory.create_data_table("table3", data_frame_mcc, visible=False),
-=======
-                        comp_factory.create_data_table("table1",data_frame_users , visible=False),
-                        comp_factory.create_data_table("table2", data_frame_cards, visible=False),
-                        comp_factory.create_data_table("table3", data_frame_mcc, visible=False),
-                        # comp_factory.create_data_table("table4", data_frame_transactions, visible=False),
->>>>>>> dfcb03a0
+
 
                     ]
                 )
