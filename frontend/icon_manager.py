--- conflicted
+++ resolved
@@ -5,12 +5,11 @@
     CHART_PIPE = "chart-pipe"
     MONEY_DOLLAR = "money-dollar"
     CHART_AVERAGE = "chart-average"
-<<<<<<< HEAD
+
     TROPHY = "trophy"
     REPEAT = "repeat"
-=======
     LENS_SEARCH = "lens-search"
->>>>>>> 5fd6e68d
+
 
 class Icons:
     BASE_PATH = "/assets/icons/"
